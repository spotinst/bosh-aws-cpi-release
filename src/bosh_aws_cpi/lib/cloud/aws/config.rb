module Bosh::AwsCloud
  class AwsConfig
    attr_reader :max_retries, :credentials, :region, :ec2_endpoint, :elb_endpoint, :stemcell
    attr_reader :access_key_id, :secret_access_key, :default_key_name, :encrypted, :kms_key_arn
    attr_reader :default_iam_instance_profile, :default_security_groups

    CREDENTIALS_SOURCE_STATIC = 'static'.freeze
    CREDENTIALS_SOURCE_ENV_OR_PROFILE = 'env_or_profile'.freeze

    def initialize(aws_config_hash)
      @config = aws_config_hash

      @max_retries = @config['max_retries']

      @region = @config['region']
      @ec2_endpoint = @config['ec2_endpoint']
      @elb_endpoint = @config['elb_endpoint']

      @access_key_id = @config['access_key_id']
      @secret_access_key = @config['secret_access_key']
<<<<<<< HEAD
      @default_iam_instance_profile = @config['default_iam_instance_profile']
      @default_key_name = @config['default_key_name']
      @default_security_groups = @config['default_security_groups']
=======
      @session_token = @config['session_token']
>>>>>>> 18b7a2b1

      @stemcell = @config['stemcell'] || {}
      @fast_path_delete = @config['fast_path_delete'] || false

      @encrypted = @config['encrypted']
      @kms_key_arn = @config['kms_key_arn']

      # credentials_source could be static (default) or env_or_profile
      # - if "static", credentials must be provided
      # - if "env_or_profile", credentials are read from instance metadata
<<<<<<< HEAD
      @credentials_source = @config['credentials_source'] || CREDENTIALS_SOURCE_STATIC
      @credentials =
        if @credentials_source == CREDENTIALS_SOURCE_STATIC
          Aws::Credentials.new(@access_key_id, @secret_access_key)
        else
          Aws::InstanceProfileCredentials.new(retries: 10)
        end
=======
      @credentials_source =  @config['credentials_source'] || CREDENTIALS_SOURCE_STATIC
      if @credentials_source == CREDENTIALS_SOURCE_STATIC
        @credentials = Aws::Credentials.new(@access_key_id, @secret_access_key, @session_token)
      else
        @credentials = Aws::InstanceProfileCredentials.new({retries: 10})
      end
>>>>>>> 18b7a2b1
    end

    def to_h
      @config
    end

    def fast_path_delete?
      @fast_path_delete
    end
  end

  class RegistryConfig
    attr_reader :endpoint, :user, :password

    def initialize(registry_config_hash)
      @config = registry_config_hash

      @endpoint = @config['endpoint']
      @user =  @config['user']
      @password = @config['password']
    end
  end

  class AgentConfig
    def initialize(agent_config_hash)
      @config = agent_config_hash
    end

    def to_h
      @config
    end
  end

  class Config
    attr_reader :aws, :registry, :agent

    def self.build(config_hash)
      Config.validate(config_hash)
      new(config_hash)
    end

    def self.validate(config_hash)
      Config.validate_options(config_hash)
      Config.validate_credentials_source(config_hash)
    end

    private

    def initialize(config_hash)
      @config = config_hash
      @aws = AwsConfig.new(config_hash['aws'] || {})
      @registry = RegistryConfig.new(config_hash['registry'] || {})
      @agent = AgentConfig.new(config_hash['agent'] || {})
    end

    ##
    # Checks if options passed to CPI are valid and can actually
    # be used to create all required data structures etc.
    #
    def self.validate_options(options)
      missing_keys = []

      REQUIRED_KEYS.each_pair do |key, values|
        values.each do |value|
          if (!options.has_key?(key) || !options[key].has_key?(value))
            missing_keys << "#{key}:#{value}"
          end
        end
      end

      raise ArgumentError, "missing configuration parameters > #{missing_keys.join(', ')}" unless missing_keys.empty?

      if !options['aws'].has_key?('region') && ! (options['aws'].has_key?('ec2_endpoint') && options['aws'].has_key?('elb_endpoint'))
        raise ArgumentError, 'missing configuration parameters > aws:region, or aws:ec2_endpoint and aws:elb_endpoint'
      end
    end

    ##
    # Checks AWS credentials settings to see if the CPI
    # will be able to authenticate to AWS.
    #
    def self.validate_credentials_source(options)
      credentials_source = options['aws']['credentials_source'] || AwsConfig::CREDENTIALS_SOURCE_STATIC

      if credentials_source != 'env_or_profile' && credentials_source != 'static'
        raise ArgumentError, "Unknown credentials_source #{credentials_source}"
      end

      if credentials_source == 'static'
        if options['aws']['access_key_id'].nil? || options['aws']['secret_access_key'].nil?
          raise ArgumentError, 'Must use access_key_id and secret_access_key with static credentials_source'
        end
      end

      if credentials_source == AwsConfig::CREDENTIALS_SOURCE_ENV_OR_PROFILE
        if !options['aws']['access_key_id'].nil? || !options['aws']['secret_access_key'].nil?
          raise ArgumentError, "Can't use access_key_id and secret_access_key with env_or_profile credentials_source"
        end
      end
    end

    REQUIRED_KEYS = {
      'aws' => ['default_key_name', 'max_retries'],
      'registry' => ['endpoint', 'user', 'password'],
    }.freeze

  end
end<|MERGE_RESOLUTION|>--- conflicted
+++ resolved
@@ -18,13 +18,10 @@
 
       @access_key_id = @config['access_key_id']
       @secret_access_key = @config['secret_access_key']
-<<<<<<< HEAD
+      @session_token = @config['session_token']
       @default_iam_instance_profile = @config['default_iam_instance_profile']
       @default_key_name = @config['default_key_name']
       @default_security_groups = @config['default_security_groups']
-=======
-      @session_token = @config['session_token']
->>>>>>> 18b7a2b1
 
       @stemcell = @config['stemcell'] || {}
       @fast_path_delete = @config['fast_path_delete'] || false
@@ -35,22 +32,13 @@
       # credentials_source could be static (default) or env_or_profile
       # - if "static", credentials must be provided
       # - if "env_or_profile", credentials are read from instance metadata
-<<<<<<< HEAD
       @credentials_source = @config['credentials_source'] || CREDENTIALS_SOURCE_STATIC
       @credentials =
         if @credentials_source == CREDENTIALS_SOURCE_STATIC
-          Aws::Credentials.new(@access_key_id, @secret_access_key)
+          Aws::Credentials.new(@access_key_id, @secret_access_key, @session_token)
         else
           Aws::InstanceProfileCredentials.new(retries: 10)
         end
-=======
-      @credentials_source =  @config['credentials_source'] || CREDENTIALS_SOURCE_STATIC
-      if @credentials_source == CREDENTIALS_SOURCE_STATIC
-        @credentials = Aws::Credentials.new(@access_key_id, @secret_access_key, @session_token)
-      else
-        @credentials = Aws::InstanceProfileCredentials.new({retries: 10})
-      end
->>>>>>> 18b7a2b1
     end
 
     def to_h
